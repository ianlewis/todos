# Copyright 2023 Google LLC
#
# Licensed under the Apache License, Version 2.0 (the "License");
# you may not use this file except in compliance with the License.
# You may obtain a copy of the License at
#
#      http://www.apache.org/licenses/LICENSE-2.0
#
# Unless required by applicable law or agreed to in writing, software
# distributed under the License is distributed on an "AS IS" BASIS,
# WITHOUT WARRANTIES OR CONDITIONS OF ANY KIND, either express or implied.
# See the License for the specific language governing permissions and
# limitations under the License.

---
run:
  concurrency: 2
  deadline: 5m
issues:
  # include:
  #   - EXC0012
  #   - EXC0013
  #   - EXC0014
  #   - EXC0015
  # Maximum issues count per one linter.
  # Set to 0 to disable.
  # Default: 50
  max-issues-per-linter: 0
  # Maximum count of issues with the same text.
  # Set to 0 to disable.
  # Default: 3
  max-same-issues: 0
  new-from-rev: ""
linters:
  disable-all: true
  enable:
    # Some linters have been removed because of the go 1.18 issues.
    # https://github.com/golangci/golangci-lint/issues/2649
    - asciicheck
    - depguard
    - dogsled
    - errcheck
    - errorlint
    - exhaustive
    - exportloopref
    - gci
    - gochecknoinits
    - gocognit
    - goconst
    - gocritic
    - gocyclo
    - godot
    - godox
    - goerr113
    - gofmt
    - gofumpt
    - goheader
    - goimports
    - gomodguard
    - goprintffuncname
    - gosec
    - gosimple
    - govet
    - ineffassign
    - lll
    - makezero
    - misspell
    - nakedret
    - nestif
    - nolintlint
    - paralleltest
    - predeclared
    - revive
    - staticcheck
    - stylecheck
    - thelper
    - typecheck
    - unconvert
    - unused
    - whitespace
    - wrapcheck
linters-settings:
  depguard:
    rules:
      main:
        files:
          - $all
          - "!$test"
        allow:
          - $gostd
          - "github.com/fatih/color"
          - "github.com/ianlewis/todos"
          - "github.com/ianlewis/linguist"
          - "github.com/saintfish/chardet"
<<<<<<< HEAD
          - "github.com/google/go-github"
=======
          - "github.com/urfave/cli/v2"
>>>>>>> 81d43474
          - "sigs.k8s.io/release-utils/version"
        deny:
          - pkg: "github.com/ianlewis/todos/internal/testutils"
            desc: Please don't use testutils package
          - pkg: "reflect"
            desc: Please don't use reflect package
          - pkg: "unsafe"
            desc: Please don't use unsafe package
      test:
        files:
          - $test
        allow:
          - $gostd
          - "github.com/ianlewis/todos"
          - "github.com/google/go-cmp/cmp"
          - "github.com/urfave/cli/v2"
        deny:
          - pkg: "reflect"
            desc: Use go-cmp instead.
          - pkg: "unsafe"
            desc: Please don't use unsafe package

  errcheck:
    check-type-assertions: true
    check-blank: true
  gocognit:
    # Minimal code complexity to report
    # Increased beyond default to support table-driven tests and to preserve
    # some semblance of sanity.
    min-complexity: 40
  nestif:
    # Increased beyond default to preserve some semblance of sanity.
    min-complexity: 8
  govet:
    disable:
      # Too strict.
      - fieldalignment
    enable:
      - shadow
  godox:
    keywords:
      - BUG
      - FIXME
      - HACK
  gci:
    sections:
      - standard
      - default
      - prefix(github.com/ianlewis/todos)
  gocritic:
    enabled-checks:
      # Diagnostic
      - appendAssign
      - argOrder
      - badCond
      - caseOrder
      - codegenComment
      - commentedOutCode
      - deprecatedComment
      - dupArg
      - dupBranchBody
      - dupCase
      - dupSubExpr
      - exitAfterDefer
      - flagDeref
      - flagName
      - nilValReturn
      - offBy1
      - sloppyReassign
      - weakCond
      - octalLiteral

      # Performance
      - appendCombine
      - equalFold
      - hugeParam
      - indexAlloc
      - rangeExprCopy
      - rangeValCopy

      # Style
      - assignOp
      - boolExprSimplify
      - captLocal
      - commentFormatting
      - commentedOutImport
      - defaultCaseOrder
      - docStub
      - elseif
      - emptyFallthrough
      - emptyStringTest
      - hexLiteral
      - ifElseChain
      - methodExprCall
      - regexpMust
      - singleCaseSwitch
      - sloppyLen
      - stringXbytes
      - switchTrue
      - typeAssertChain
      - typeSwitchVar
      - underef
      - unlabelStmt
      - unlambda
      - unslice
      - valSwap
      - wrapperFunc
      - yodaStyleExpr

      # Opinionated
      - builtinShadow
      - importShadow
      - initClause
      - nestingReduce
      - paramTypeCombine
      - ptrToRefParam
      - typeUnparen
      - unnecessaryBlock<|MERGE_RESOLUTION|>--- conflicted
+++ resolved
@@ -87,16 +87,18 @@
           - $all
           - "!$test"
         allow:
+          # Go standard library
           - $gostd
+
+          # This project.
+          - "github.com/ianlewis/todos"
+
+          # Dependencies.
           - "github.com/fatih/color"
-          - "github.com/ianlewis/todos"
+          - "github.com/google/go-github"
           - "github.com/ianlewis/linguist"
           - "github.com/saintfish/chardet"
-<<<<<<< HEAD
-          - "github.com/google/go-github"
-=======
           - "github.com/urfave/cli/v2"
->>>>>>> 81d43474
           - "sigs.k8s.io/release-utils/version"
         deny:
           - pkg: "github.com/ianlewis/todos/internal/testutils"
@@ -109,8 +111,13 @@
         files:
           - $test
         allow:
+          # Go standard library
           - $gostd
+
+          # This project.
           - "github.com/ianlewis/todos"
+
+          # Dependencies.
           - "github.com/google/go-cmp/cmp"
           - "github.com/urfave/cli/v2"
         deny:
