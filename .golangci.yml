--- conflicted
+++ resolved
@@ -89,13 +89,8 @@
         allow:
           # Go standard library
           - $gostd
-<<<<<<< HEAD
-          - "github.com/fatih/color"
-          - "github.com/google/go-github"
-=======
 
           # This project.
->>>>>>> 30f40d88
           - "github.com/ianlewis/todos"
 
           # Dependencies.
