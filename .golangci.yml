--- conflicted
+++ resolved
@@ -89,14 +89,11 @@
         allow:
           - $gostd
           - "github.com/fatih/color"
+          - "github.com/google/go-github"
           - "github.com/ianlewis/todos"
           - "github.com/ianlewis/linguist"
           - "github.com/saintfish/chardet"
-<<<<<<< HEAD
-          - "github.com/google/go-github"
-=======
           - "github.com/urfave/cli/v2"
->>>>>>> 8f1ba1f4
           - "sigs.k8s.io/release-utils/version"
         deny:
           - pkg: "github.com/ianlewis/todos/internal/testutils"
