# Changelog

All notable changes to this project will be documented in this file.

The format is based on [Keep a Changelog](https://keepachangelog.com/en/1.0.0/),
and this project adheres to [Semantic Versioning](https://semver.org/spec/v2.0.0.html).

## Unreleased

### Added

- Support for [Kotlin](https://kotlinlang.org/) was added.

### Fixed

<<<<<<< HEAD
- The `--exclude-dir` option now ignores trailing path separators (#1463)
=======
- The `--output` flag defaults to `github` when `todos` is run on GitHub
  Actions (#1459).
>>>>>>> 95753d76

### Removed

- The `action/issue-reopener` GitHub Action was removed in favor of the
  [`ianlewis/todo-issue-reopener`](https://github.com/ianlewis/todo-issue-reopener).

## [0.7.0] - 2023-12-01

### Added in 0.7.0

- Support for [Emacs Lisp](https://www.gnu.org/software/emacs/), [Puppet
  manifests](https://www.puppet.com/docs/puppet/8/puppet_language), and [Visual
  Basic](https://learn.microsoft.com/en-us/dotnet/visual-basic/) was added.
- Support for recognizing multi-line comments only at the beginning of a line
  (Ruby, Perl) was added.
- Added support for [vanity urls](actions/issue-reopener/README.md#vanityurls)
  to the issue-reopener action.

## [0.6.0] - 2023-09-23

### Added in 0.6.0

- Support for [Clojure](https://clojure.org/),
  [CoffeeScript](https://coffeescript.org/),
  [Groovy](https://groovy-lang.org/), and [TeX](https://tug.org/) were added.
- Support for an `@` prefix on TODOs was added.

### Fixed in 0.6.0

- All TODOs in a multi-line comment are now reported
  ([#721](https://github.com/ianlewis/todos/pull/721)).

### Changed in 0.6.0

- The language of each file is now determined by it's file name in most
  circumstances allowing for much faster language detection.

## [0.5.0] - 2023-09-04

### Added in 0.5.0

- Support for Erlang, Haskell, R, and SQL programming languages has been added.
- A new `exclude-dir` flag was added to `todos` that allows for excluding
  matching directories from the search.
- TODO comments are matched more loosely with more delimeters such as '/' or '-'
  in addition to ':' being recognized.
- A new `--charset` flag was added which defaults to `UTF-8`. This is the
  character set used to read the code files. A special name of `detect`
  specifies that the character set of each file should be detected.
- Support was added for TODO comments with no space between the comment start
  and "TODO" marker and no delimiter.

  ```go
  //TODO Add some code here.
  ```

- Support was added for TODO comments in JavaDoc/JSDoc/TSDoc that had a `*`
  prefix.

  ```java
  /**
   * Some comment.
   * TODO: Add some code here.
   */
  ```

### Changed in 0.5.0

- `todos` no longer detects character encodings by default and now defaults to
  reading files as UTF-8. Character detection can be enabled by using the
  `--charset=detect` flag.

## [0.4.0] - 2023-08-23

### Added in 0.4.0

- The `todos` CLI now supports a new JSON output format.
- A new [`issue-reopener`](actions/issue-reopener/README.md) GitHub action was
  added that uses the `todos` CLI to scan a repository checkout for TODOs
  referencing a GitHub issue and reopen issues that have been prematurely
  closed.

### Removed in 0.4.0

- The `github-issue-reopener` binary was removed in favor of the
  `issue-reopener` action.

## [0.3.0] - 2023-08-19

### Added in 0.3.0

- Support for [Rust](https://www.rust-lang.org/) was added.
- Support for Unix assembly language was added.
- Support for [Lua](https://www.lua.org/) was added.
- A new `github-issue-reopener` binary was added. This tool will scan a
  directory for TODOs referencing a GitHub issue and reopen issues that have
  been prematurely closed.

### Changed in 0.3.0

- Lowercase "Todo", "todo", "Fixme", "fixme", "Hack", "hack" were added as
  default TODO types.

## [0.2.0] - 2023-06-30

### Changed in 0.2.0

- Leading whitespaces is now trimmed from TODOS in multi-line comments.
- The `--include-hidden` option was replaced with the `--exclude-hidden`
  option and including hidden files was made the default.
- An `--include-vcs` option was added and the VCS directories `.git`, `.hg`,
  and `.svn` are skipped by default.

### Fixed in 0.2.0

- Hidden, Vendored, and Docs files are now properly excluded by default.

### Removed in 0.2.0

- The `--include-docs` option was removed.

## [0.1.0] - 2023-05-24

### Added in 0.1.0

- Added a `--todo-types` flag which allows users to specify the TODO tags to
  search for.

### Changed in 0.1.0

- TODOs matched in multi-line comments no longer print the entire comment. Only
  the line containing the TODO is printed. Line numbers printed also correspond
  to the line where the TODO occurs rather than the starting line of the
  comment.
- Filenames and line numbers are now colored in the terminal if it supports it.
- Hidden files are now supported properly on Windows.

### Fixed in 0.1.0

- TODOs are no longer matched when starting in the middle of a comment line.

## [0.0.1] - 2023-05-15

### Added in 0.0.1

- Initial release of `todos` CLI application.
- Simple support for scanning directories for TODO/FIXME/BUG/HACK/XXX comments.

[Unreleased]: https://github.com/ianlewis/todos/compare/v0.7.0...HEAD
[0.0.1]: https://github.com/ianlewis/todos/releases/tag/v0.0.1
[0.1.0]: https://github.com/ianlewis/todos/releases/tag/v0.1.0
[0.2.0]: https://github.com/ianlewis/todos/releases/tag/v0.2.0
[0.3.0]: https://github.com/ianlewis/todos/releases/tag/v0.3.0
[0.4.0]: https://github.com/ianlewis/todos/releases/tag/v0.4.0
[0.5.0]: https://github.com/ianlewis/todos/releases/tag/v0.5.0
[0.6.0]: https://github.com/ianlewis/todos/releases/tag/v0.6.0
[0.7.0]: https://github.com/ianlewis/todos/releases/tag/v0.7.0<|MERGE_RESOLUTION|>--- conflicted
+++ resolved
@@ -13,12 +13,9 @@
 
 ### Fixed
 
-<<<<<<< HEAD
-- The `--exclude-dir` option now ignores trailing path separators (#1463)
-=======
+- The `--exclude-dir` option now ignores trailing path separators ([#1463](https://github.com/ianlewis/todos/issues/1463))
 - The `--output` flag defaults to `github` when `todos` is run on GitHub
-  Actions (#1459).
->>>>>>> 95753d76
+  Actions ([#1459](https://github.com/ianlewis/todos/issues/1459)).
 
 ### Removed
 
